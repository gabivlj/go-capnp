--- conflicted
+++ resolved
@@ -1182,10 +1182,7 @@
 	if client == nil {
 		return false
 	}
-<<<<<<< HEAD
-=======
-
->>>>>>> ec91315d
+
 	bv := client.State().Brand.Value
 
 	if ic, ok := bv.(*importClient); ok {
@@ -1195,14 +1192,12 @@
 		return ic.c != c
 	}
 
-<<<<<<< HEAD
 	if pc, ok := bv.(*capnp.PipelineClient); ok {
 		// An associated question means this is remote:
 		_, ok := c.getAnswerQuestion(pc.Answer())
 		return !ok
 	}
 
-=======
 	if _, ok := bv.(error); ok {
 		// Returned by capnp.ErrorClient. No need to treat this as
 		// local; all methods will just return the error anyway,
@@ -1210,11 +1205,6 @@
 		return false
 	}
 
-	// TODO: We should return false for results from pending remote calls
-	// as well. But that can wait until sendCap() actually emits
-	// CapDescriptors of type receiverAnswer, since until then it won't
-	// come up.
->>>>>>> ec91315d
 	return true
 }
 
